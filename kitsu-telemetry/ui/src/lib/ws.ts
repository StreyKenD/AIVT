--- conflicted
+++ resolved
@@ -55,7 +55,6 @@
 type TimeoutCanceller = (handle: TimeoutHandle) => void;
 
 type WebSocketFactory = () => WebSocketLike;
-<<<<<<< HEAD
 
 export interface TelemetryStream {
   subscribe: Readable<TelemetryMessage | null>['subscribe'];
@@ -93,45 +92,6 @@
     private readonly cancel: TimeoutCanceller
   ) {}
 
-=======
-
-export interface TelemetryStream {
-  subscribe: Readable<TelemetryMessage | null>['subscribe'];
-  connect(): void;
-  disconnect(): void;
-}
-
-export interface TelemetryStreamOptions {
-  url?: string;
-  socketFactory?: WebSocketFactory;
-  scheduleReconnect?: TimeoutScheduler;
-  cancelReconnect?: TimeoutCanceller;
-}
-
-type WebSocketLike = {
-  readyState: number;
-  onopen: ((event: Event) => void) | null;
-  onmessage: ((event: MessageEvent<string | ArrayBuffer | Blob>) => void) | null;
-  onerror: ((event: Event) => void) | null;
-  onclose: ((event: CloseEvent) => void) | null;
-  close(code?: number, reason?: string): void;
-};
-
-class TelemetrySocketManager {
-  private listener: (message: TelemetryMessage) => void = () => {};
-  private socket: WebSocketLike | null = null;
-  private reconnectAttempts = 0;
-  private reconnectTimer: TimeoutHandle | null = null;
-  private intentionalShutdown = false;
-  private buffer = '';
-
-  constructor(
-    private readonly factory: WebSocketFactory,
-    private readonly schedule: TimeoutScheduler,
-    private readonly cancel: TimeoutCanceller
-  ) {}
-
->>>>>>> 6f3b6c0f
   setListener(listener: (message: TelemetryMessage) => void) {
     this.listener = listener;
   }
@@ -276,51 +236,6 @@
   }
 
   private consumeChunk(chunk: string): void {
-<<<<<<< HEAD
-    if (!chunk) return;
-
-    const combined = this.buffer + chunk;
-    const pieces = combined.split('\n');
-    this.buffer = pieces.pop() ?? '';
-
-    for (const piece of pieces) {
-      this.emitIfValid(piece);
-    }
-
-    const trimmedBuffer = this.buffer.trim();
-    if (!trimmedBuffer) {
-      this.buffer = '';
-      return;
-    }
-
-    try {
-      const payload = JSON.parse(trimmedBuffer);
-      if (isTelemetryMessage(payload)) {
-        this.listener(payload);
-        this.buffer = '';
-      } else {
-        console.warn('[telemetry] ignored unknown payload', payload);
-        this.buffer = '';
-      }
-    } catch {
-      // keep buffer for partial messages that are not complete JSON yet
-    }
-  }
-
-  private emitIfValid(raw: string): void {
-    const trimmed = raw.trim();
-    if (!trimmed) return;
-
-    try {
-      const payload = JSON.parse(trimmed);
-      if (isTelemetryMessage(payload)) {
-        this.listener(payload);
-      } else {
-        console.warn('[telemetry] ignored unknown payload', payload);
-      }
-    } catch (error) {
-      console.warn('[telemetry] failed to parse payload', error);
-=======
     this.buffer += chunk;
     const pieces = this.buffer.split('\n');
     this.buffer = pieces.pop() ?? '';
@@ -339,7 +254,6 @@
       } catch (error) {
         console.warn('[telemetry] failed to parse payload', error);
       }
->>>>>>> 6f3b6c0f
     }
   }
 }
